import argparse
import json
import os
from datetime import datetime, timedelta
import pathlib

import  mlflow
import numpy as np
import torch
import torch.multiprocessing as mp
from torch.optim.lr_scheduler import LambdaLR
from torch.nn.parallel import DistributedDataParallel as DDP
from torch.optim import Adam
from torch.utils.data import DataLoader
import torch.distributed as dist
from torch.cuda.amp import GradScaler

from dms.model import ByteNetLMTime, TransformerTime
from dms.utils import Tokenizer
from torch.utils.data import Subset
from sequence_models.samplers import SortishSampler, ApproxBatchSampler
from sequence_models.datasets import UniRefDataset
from sequence_models.constants import MSA_ALPHABET
from dms.collaters import OAMaskCollater, D3PMCollater
from dms.losses import OAMaskedCrossEntropyLoss, D3PMCELoss, D3PMLVBLoss
from sequence_models.metrics import MaskedAccuracy
from sequence_models.utils import warmup, transformer_lr
import sys


sys.setrecursionlimit(1000) # must be as large as diffusion timesteps for Q_bar calculation

### SET RANDOM SEEDS ###
#random_seed =
torch.cuda.empty_cache() # empty caches

home = str(pathlib.Path.home())

def main():
    parser = argparse.ArgumentParser()
    parser.add_argument('config_fpath')
    parser.add_argument('out_fpath', type=str, nargs='?', default=os.getenv('PT_OUTPUT_DIR', '/tmp') + '/')
    parser.add_argument('-n', '--nodes', default=1, type=int, metavar='N')
    parser.add_argument('-g', '--gpus', default=1, type=int,
                        help='number of gpus per node')
    parser.add_argument('-nr', '--nr', default=0, type=int,
                        help='ranking within the nodes')
    parser.add_argument('-off', '--offset', default=0, type=int,
                        help='Number of GPU devices to skip.')
    parser.add_argument('--dropout', type=float, default=0.0)
    parser.add_argument('--weight_decay', type=float, default=0.0)
    parser.add_argument('--tie_weights', action='store_true')
    parser.add_argument('--task', default=None)
    parser.add_argument('--dataset', default=None)
    parser.add_argument('--aml', action='store_true')  # Set true to do multi-node training on amlk8s
    parser.add_argument('-sd', '--state_dict', default=None)
    parser.add_argument('--decay', action='store_true')
    parser.add_argument('--final_norm', action='store_true')
    parser.add_argument('--norm_first', action='store_true') # turns norm_first on in transformer model
    parser.add_argument('--mini_run', action='store_true') # Set to True if running on subset of data
    parser.add_argument('--mask', type=str, default='autoreg')  # Set to True if running on subset of data
    parser.add_argument('--warmup', action='store_true')  # Set to True if running on subset of data
    parser.add_argument('--checkpoint_freq', type=float, default=1)  # in minutes
    parser.add_argument('--log_freq', type=float, default=10)  # in steps
    parser.add_argument('--reweighting_term', type=float, default=0)  # lambda reweighting term from Austin D3PM
    parser.add_argument('--random_seed', type=int, default=0)  # lambda reweighting term from Austin D3PM
    parser.add_argument('--pretrained', action='store_true') # ONLY USE THIS FLAG FOR FIRST RUN OF PRETRAIN

    args = parser.parse_args()
    args.world_size = args.gpus * args.nodes
    #print(args.out_fpath)
    if args.aml:
        pass
    else:
        os.environ['MASTER_ADDR'] = 'localhost'
        os.environ['MASTER_PORT'] = '8889'
    #print(args.world_size, args.gpus, args.nodes)
    mp.spawn(train, nprocs=args.gpus, args=(args,))

def train(gpu, args):
<<<<<<< HEAD
    rs = torch.random.manual_seed(args.random_seed)
    rs = np.random.seed(int(args.random_seed))
=======
    torch.random.manual_seed(args.random_seed)
    np.random.seed(args.random_seed)
>>>>>>> 1328f36b
    if args.aml:
        args.nr = int(os.environ['RANK'])
    rank = args.nr * args.gpus + gpu
    print("nr", args.nr, "gpus", args.gpus, "gpu", gpu, "rank", rank)
    dist.init_process_group(
        backend='nccl',
        init_method='env://',
        world_size=args.world_size,
        rank=rank)
    torch.cuda.set_device(gpu + args.offset)
    device = torch.device('cuda:' + str(gpu + args.offset))
    with open(args.config_fpath, 'r') as f:
        config = json.load(f)
    n_tokens = len(MSA_ALPHABET)
    d_embed = config['d_embed']
    d_model = config['d_model']
    n_layers = config['n_layers']
    # if args.model_type == 'Transformer':
    #     n_head = config['n_head']
    #     d_feedforward = config['d_feedforward']
    # if args.model_type == 'ByteNet':
    #     kernel_size = config['kernel_size']
    #     r = config['r']
    kernel_size = config['kernel_size']
    r = config['r']
    if 'slim' in config:
        slim = config['slim']
    else:
        slim = True
    if 'activation' in config:
        activation = config['activation']
    else:
        activation = 'relu'
    if 'accumulate' in config:
        iters_to_accumulate = config['accumulate']
    else:
        iters_to_accumulate = 1 # dont accumulate
    bucket_size = config['bucket_size']
    max_tokens = config['max_tokens']
    max_batch_size = config['max_batch_size']
    epochs = config['epochs']
    lr = config['lr']
    opt_level = config['opt_level']
    warmup_steps = config['warmup_steps']
    if 'rank' in config:
        weight_rank = config['rank']
    else:
        weight_rank = None
    if args.task is not None:
        config['task'] = args.task
    if args.dataset is not None:
        config['dataset'] = args.dataset
    try:
        data_top_dir = os.getenv('PT_DATA_DIR') + '/'
        ptjob = True
    except:
        data_top_dir = home + '/Desktop/DMs/data/'
        ptjob = False
    data_dir = data_top_dir + config['dataset'] + '/'
    if args.mini_run:
        mini_size = 100 # For troubleshooting
    # ----------------------------------------------------------
    ### COLLATORS ###
    # ----------------------------------------------------------
    if args.mask == 'autoreg':
        tokenizer = Tokenizer()
        collater = OAMaskCollater(tokenizer=tokenizer)
        diffusion_timesteps = None # Not input to model
    elif args.mask == 'so':
        tokenizer = Tokenizer()
        raise Exception("Have not included single order autoregressive in this code yet")
        collater = BertMaskCollater(tokenizer=tokenizer) # TODO add kevins Collater from sequence models
        diffusion_timesteps = None  # Not input to model
    elif args.mask == 'blosum' or args.mask == 'random':
        diffusion_timesteps = config['diffusion_timesteps']
        tokenizer = Tokenizer(path_to_blosum=data_top_dir+"blosum62-special-MSA.mat", sequences=True)
        if args.mask == 'random':
            Q_prod, Q_t = tokenizer.q_random_schedule(timesteps=diffusion_timesteps)
        if args.mask == 'blosum':
            Q_prod, Q_t = tokenizer.q_blosum_schedule(timesteps=diffusion_timesteps)
        collater = D3PMCollater(tokenizer=tokenizer, num_timesteps=diffusion_timesteps, Q=Q_t, Q_bar=Q_prod)
        #Q_prod = Q_prod.to(device)
    else:
        print("mask must be: 'autoreg', 'so', 'blosum', or 'random'")
    causal = False
    bidirectional=True
    if args.mask == 'so':
        causal = True
        bidirectional = False
    # ----------------------------------------------------------
    ### DATALOADER ###
    # ----------------------------------------------------------
    metadata = np.load(data_dir + 'lengths_and_offsets.npz')
    ds_train = UniRefDataset(data_dir, 'train', structure=False)
    train_idx = ds_train.indices
    if args.mini_run:
        tindices = np.arange(0,1000) # np.arange(21546293,31546293,1)#(1000000,21546293, 1)
        train_indices = np.sort(np.random.choice(tindices, mini_size, replace=False))
        train_sampler = Subset(ds_train,train_indices)
        len_train = train_indices
        dl_train = DataLoader(dataset=train_sampler,
                              shuffle=True,
                              batch_size=1,
                              num_workers=4,
                              collate_fn=collater)
    else:
        len_train = metadata['ells'][train_idx]
        train_sortish_sampler = SortishSampler(len_train, bucket_size, num_replicas=args.world_size, rank=rank)
        train_sampler = ApproxBatchSampler(train_sortish_sampler, max_tokens, max_batch_size, len_train)
        dl_train = DataLoader(dataset=ds_train,
                          batch_sampler=train_sampler,
                          num_workers=16,
                          collate_fn=collater)
    if rank == 0:
        ds_valid = UniRefDataset(data_dir, 'valid', structure=False)
        valid_idx = ds_valid.indices
        if args.mini_run:
            vindices = np.arange(1, 80000, 1)
            valid_indices = np.random.choice(vindices, mini_size)
            len_valid = valid_indices
            valid_sampler = Subset(ds_valid, valid_indices)
            len_valid = valid_sampler
            dl_valid = DataLoader(dataset=valid_sampler,
                                  shuffle=True,
                                  batch_size=1,
                                  num_workers=4,
                                  collate_fn=collater)
        else:
            len_valid = metadata['ells'][valid_idx]
            valid_sortish_sampler = SortishSampler(len_valid, 1000, num_replicas=1, rank=0)
            valid_sampler = ApproxBatchSampler(valid_sortish_sampler, max_tokens // 2, max_batch_size, len_valid)
            dl_valid = DataLoader(dataset=ds_valid,
                              batch_sampler=valid_sampler,
                              num_workers=8,
                              collate_fn=collater)
    # ----------------------------------------------------------
    # Initiate model
    # ----------------------------------------------------------
    padding_idx = tokenizer.pad_id  # PROTEIN_ALPHABET.index(PAD)
    masking_idx = tokenizer.mask_id
    print('Using {} as padding index'.format(padding_idx))
    print('Using {} as masking index'.format(masking_idx))
    #if args.model_type == 'ByteNet':
    model = ByteNetLMTime(n_tokens, d_embed, d_model, n_layers, kernel_size, r,
                      causal=causal, padding_idx=masking_idx, rank=weight_rank, dropout=args.dropout,
                      tie_weights=args.tie_weights, final_ln=args.final_norm, slim=slim, activation=activation,
                      timesteps=diffusion_timesteps)
    # elif args.model_type == 'Transformer':
    #     model = TransformerTime(n_tokens, d_embed, d_model, n_layers, n_head, d_feedforward, padding_idx=masking_idx,
    #                             bidirectional=bidirectional, dropout=args.dropout,
    #                             norm_first=args.norm_first, activation=activation, timesteps=diffusion_timesteps)
    # else:
    #     print("choose ByteNet or Transformer for --model_type")
    optimizer = Adam(model.parameters(), lr=lr, weight_decay=args.weight_decay)
    outputs = os.listdir(args.out_fpath)
    if len(outputs) > 0:
       last_epoch = 0
       for output in outputs:
           if 'checkpoint' in output:
               epoch = int(output.split('checkpoint')[-1][:-4])
               if epoch > last_epoch:
                   args.state_dict = args.out_fpath + output
                   last_epoch = epoch
    model = model.to(device)
    if args.pretrained:
        args.state_dict = 'data/pretrained/checkpoint538468.tar'
    if args.state_dict is not None:
        print('Loading weights from ' + args.state_dict + '...')
        if args.pretrained:
            # REMAP weights from PROTEIN_ALPHABET -> MSA ALPHABET TODO: not sure if this is correct
            # STOP->GAP (27->28)
            # GAP->STOP (28->27)
            # ADD MSA_PAD as zeros
            sd = torch.load(args.state_dict, map_location=torch.device('cpu'))
            msd = sd['model_state_dict']
            msd = {k.split('module.')[1]: v for k, v in msd.items()}
            embedder_weight_new = torch.zeros(31, 8)
            embedder_weight_new[:26, :] = msd['embedder.embedder.weight'][:26, :]
            embedder_weight_new[26:27, :] = msd['embedder.embedder.weight'][27:28, :]
            embedder_weight_new[27:28, :] = msd['embedder.embedder.weight'][26:27, :]
            embedder_weight_new[28:30, :] = msd['embedder.embedder.weight'][28:30, :]
            decoder_weight_new = torch.zeros(31, 1280, 1)
            decoder_weight_new[:26, :, :] = msd['decoder.conv.weight'][:26, :, :]
            decoder_weight_new[26:27, :, :] = msd['decoder.conv.weight'][27:28, :, :]
            decoder_weight_new[27:28, :, :] = msd['decoder.conv.weight'][26:27, :, :]
            decoder_weight_new[28:30, :, :] = msd['decoder.conv.weight'][28:30, :, :]
            decoder_bias_new = torch.zeros(31)
            decoder_bias_new[:26] = msd['decoder.conv.bias'][:26]
            decoder_bias_new[26:27] = msd['decoder.conv.bias'][27:28]
            decoder_bias_new[27:28] = msd['decoder.conv.bias'][26:27]
            decoder_bias_new[28:30] = msd['decoder.conv.bias'][28:30]
            msd['embedder.embedder.weight'] = embedder_weight_new
            msd['decoder.conv.weight'] = decoder_weight_new
            msd['decoder.conv.bias'] = decoder_bias_new
            model.load_state_dict(msd)
            initial_epoch = 0
            total_steps = 0
            total_tokens = 0
        else:
            sd = torch.load(args.state_dict, map_location=torch.device('cpu'))
            msd = sd['model_state_dict']
            msd = {k.split('module.')[1]: v for k,v in msd.items()}
            model.load_state_dict(msd)
            optimizer.load_state_dict(sd['optimizer_state_dict'])
            initial_epoch = sd['epoch'] + 1
            total_steps = sd['step']
            total_tokens = sd['tokens']
    else:
        initial_epoch = 0
        total_steps = 0
        total_tokens = 0
    scaler = GradScaler()
    model = DDP(model)
    # ----------------------------------------------------------
    # Loss Function
    # ----------------------------------------------------------
    if args.warmup:
        scheduler = LambdaLR(optimizer, warmup(warmup_steps), verbose=False)
    else:
        raise Exception("add --warmup flag to runtime")
    if args.mask == 'autoreg' or args.mask == 'so':
        loss_func = OAMaskedCrossEntropyLoss(reweight=True)
    elif args.mask == 'blosum' or args.mask == 'random':
        # Austin = LVB + lambda * CE
        loss_func1 = D3PMLVBLoss(tmax=diffusion_timesteps, tokenizer=tokenizer)
        loss_func2 = D3PMCELoss(tokenizer=tokenizer)
        _lambda = args.reweighting_term
    accu_func = MaskedAccuracy()
    # ----------------------------------------------------------
    # Run
    # ----------------------------------------------------------
    def epoch(model, train, current_step=0, current_tokens=0):
        start_time = datetime.now()
        if train:
            model = model.train()
            loader = dl_train
            t = 'Training:'
        else:
            model = model.eval()
            loader = dl_valid
            t = 'Validating:'
        losses = []
        #ce_losses = []
        nll_losses = []
        accus = []
        ns = []
        num_seqs = []
        chunk_time = datetime.now()
        n_seen = 0
        tokens_trained = current_tokens
        if train:
            if args.mini_run:
                n_total = len(len_train)
            else:
                n_total = len(ds_train)
        else:
            if args.mini_run:
                n_total = len(len_valid)
            else:
                n_total = len(ds_valid)
        for i, batch in enumerate(loader):
            # restarting from a checkpoint
            if train and i == 1 and e == initial_epoch and args.state_dict is not None and not args.pretrained:
                print("Restarting from checkpoint")
                optimizer.load_state_dict(sd['optimizer_state_dict'])
                scheduler.load_state_dict(sd['scheduler_state_dict'])
            new_loss, new_nll_loss, new_accu, new_n, new_seqs, new_processed = step(model, batch, train)
            #print("before reduce", new_loss)
            if train:
                dist.reduce(new_loss, 0, op=dist.ReduceOp.SUM)
                #dist.reduce(new_ce_loss, 0, op=dist.ReduceOp.SUM)
                dist.reduce(new_nll_loss, 0, op=dist.ReduceOp.SUM)
                dist.reduce(new_accu, 0, op=dist.ReduceOp.SUM)
                dist.reduce(new_n, 0, op=dist.ReduceOp.SUM)
                dist.reduce(new_seqs, 0, op=dist.ReduceOp.SUM)
            #print("after reduce", new_loss, new_ce_loss)
            losses.append(new_loss.item())
            #ce_losses.append(new_ce_loss.item())
            nll_losses.append(new_nll_loss.item())
            accus.append(new_accu.item())
            ns.append(new_n.item())
            num_seqs.append(new_seqs.item())
            n_seen += new_seqs.item()
            total_n = sum(ns)
            r_loss = sum(losses) / total_n
            #print("after reduce", new_loss)
            # if r_loss <= 0 or r_loss >= 1000000:
            #     print(new_loss.item())
            #     print(losses)
            #     print(total_n)
            #     import pdb; pdb.set_trace()
            #r_ce_loss = sum(ce_losses) / total_n
            r_nll_loss = sum(nll_losses) / total_n
            raccu = sum(accus) / total_n
            if train:
                nsteps = current_step + i + 1
                tokens_trained += new_processed.item()
            else:
                nsteps = i
            if rank == 0:
                if ptjob:
                    end = '\n'
                    start = ''
                else:
                    start = ''
                    end = '\n'
                print(start + '%s Epoch %d of %d Step %d ntokens %d Example %d of %d loss = %.4f nll loss = %.4f accu = %.4f'
                      % (t, e + 1, epochs, nsteps, tokens_trained, n_seen, n_total, r_loss, r_nll_loss, raccu),
                      end=end)
            if train:
                #print(nsteps)
                losses = losses[-999:]
                #ce_losses = ce_losses[-999:]
                accus = accus[-999:]
                ns = ns[-999:]
                num_seqs = num_seqs[-999:]
                nll_losses = nll_losses[-999:]
                if nsteps % args.log_freq == 0:  # write to checkpoint frequency
                    if rank == 0:
                        with open(args.out_fpath + 'train-metrics.csv', 'a') as f:
                            f.write(','.join([str(r_loss), str(r_nll_loss), str(raccu), str(int(current_tokens)), str(nsteps), str(e)]))
                            f.write('\n')
                if ((datetime.now() - chunk_time) > timedelta(minutes=args.checkpoint_freq)) or (n_seen == n_total):
                    if rank == 0:
                        print('Writing to checkpoint at', chunk_time)
                        with torch.no_grad():
                            if rank == 0:
                                ckpt_fpath = args.out_fpath + 'checkpoint%d.tar' % nsteps
                                torch.save({
                                    'step': nsteps,
                                    'tokens': tokens_trained,
                                    'model_state_dict': model.state_dict(),
                                    'optimizer_state_dict': optimizer.state_dict(),
                                    'scheduler_state_dict': scheduler.state_dict(),
                                    'epoch': e
                                }, ckpt_fpath)
                                _ = epoch(model, False, current_step=nsteps, current_tokens=tokens_trained)
                        chunk_time = datetime.now()
        if not train:
            if rank == 0:
                with open(args.out_fpath + 'valid-metrics.csv', 'a') as f:
                    f.write(','.join([str(r_loss), str(r_nll_loss), str(raccu), str(int(current_tokens)), str(current_step), str(e)]))
                    f.write('\n')
                print('Validation complete in ' + str(datetime.now() - start_time))
        elif rank == 0:
            print('Epoch complete in ' + str(datetime.now() - start_time))
        return i, tokens_trained

    def step(model, batch, train):
        if args.mask == 'blosum' or args.mask == 'random':
            src, src_onehot, timestep, tgt, tgt_onehot, Q, Q_bar, q = batch
            q = q.to(device)
            #q_minus1 = q_minus1.to(device)
            Q = Q.to(device)
            Q_bar = Q_bar.to(device)
            src_onehot = src_onehot.to(device)
            tgt_onehot = tgt_onehot.to(device)
        else:
            src, timestep, tgt, mask = batch
            mask = mask.to(device)
        #print(src, src_onehot, timestep, tgt, tgt_onehot, Q, Q_bar, q)
        # print("Batchsize", len(timestep))
        timestep = timestep.to(device)
        src = src.to(device)
        tgt = tgt.to(device)
        input_mask = (src != padding_idx).float()

        if args.mask == 'blosum' or args.mask == 'random':
            n_tokens = input_mask.sum()
        else:
            n_tokens = mask.sum()

        n_processed = input_mask.sum()
        n_seqs = torch.tensor(len(src), device=device)
        # step through model
        if train:
            optimizer.zero_grad() # reset gradients of model parameters

        # Enables autocasting for the forward pass (model + loss)
        with torch.cuda.amp.autocast(dtype=torch.float32):
            #if args.model_type=='ByteNet':
            outputs = model(src, timestep, input_mask=input_mask.unsqueeze(-1))
            # elif args.model_type=='Transformer':
            #     outputs = model(src, tgt, timestep, input_mask=~input_mask.bool())
            #print(outputs.dtype)
            if args.mask == 'blosum' or args.mask == 'random':
                lvb_loss = loss_func1(src_onehot, q, outputs, tgt, tgt_onehot, input_mask, timestep, Q, Q_bar)
                ce_loss = loss_func2(outputs, tgt, input_mask)
                lvb_loss = lvb_loss.to(torch.float32)
                ce_loss = ce_loss.to(torch.float32)
                loss = (lvb_loss + (_lambda * ce_loss)) * n_tokens
                #print(ce_loss.dtype, lvb_loss.dtype, loss.dtype)
                nll_loss = ce_loss * n_tokens
                accu = accu_func(outputs, tgt, input_mask) * n_tokens
                #print('lvb', lvb_loss, '\n ce', ce_loss, '\n loss', loss, '\n nll', nll_loss)
            elif args.mask == 'autoreg' or args.mask=='so':
                ce_loss, nll_loss = loss_func(outputs, tgt, mask, timestep, input_mask)  # sum(loss per token)
                loss = ce_loss
                accu = accu_func(outputs, tgt, mask) * n_tokens
        if train:
            # Exit the context manager before backward()
            scaler.scale(loss).backward()
            scaler.step(optimizer)
            scale = scaler.get_scale()
            scaler.update()
            skip_scheduler = (scale > scaler.get_scale())
            if not skip_scheduler:
                scheduler.step()

            # Gradient accumulation
            #print("batch", i)
            # if (i + 1) % iters_to_accumulate == 0: # If not accumulating gradients iters_to_accumulate = 1
            #     #print("accumulating every", iters_to_accumulate)
            #     #print("updating gradients at batch", i)
            #     scaler.step(optimizer)
            #     scale = scaler.get_scale()
            #     scaler.update()
            #
            #     skip_scheduler = (scale > scaler.get_scale())
            #     if not skip_scheduler:
            #        scheduler.step()
        if loss <= 0 or loss >= 1000000:
            print(loss, lvb_loss, ce_loss, nll_loss, n_tokens, _lambda)
            print(timestep)
            print([tokenizer.untokenize(t) for t in tgt])
            print([tokenizer.untokenize(s) for s in src])
            import pdb; pdb.set_trace()
        #print("lvb", lvb_loss, "ce", ce_loss, "loss", loss, "tokens", n_tokens, "timestep", timestep)
        return loss, nll_loss, accu, n_tokens, n_seqs, n_processed

    n_parameters = sum(p.numel() for p in model.parameters())
    if rank == 0:
        print('%d model parameters' %n_parameters)
        print('%d training sequences' %len(len_train))
        print('%d validation sequences' %len(len_valid))
    for e in range(initial_epoch, epochs):
        if not args.mini_run:
            train_sortish_sampler.set_epoch(e + 1)
        s, t = epoch(model, True, current_step=total_steps, current_tokens=total_tokens)
        total_steps += s
        total_tokens += t

if __name__ == '__main__':
    main()<|MERGE_RESOLUTION|>--- conflicted
+++ resolved
@@ -78,13 +78,8 @@
     mp.spawn(train, nprocs=args.gpus, args=(args,))
 
 def train(gpu, args):
-<<<<<<< HEAD
     rs = torch.random.manual_seed(args.random_seed)
     rs = np.random.seed(int(args.random_seed))
-=======
-    torch.random.manual_seed(args.random_seed)
-    np.random.seed(args.random_seed)
->>>>>>> 1328f36b
     if args.aml:
         args.nr = int(os.environ['RANK'])
     rank = args.nr * args.gpus + gpu
