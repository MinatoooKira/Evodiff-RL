--- conflicted
+++ resolved
@@ -5,12 +5,7 @@
 from torch.utils.checkpoint import checkpoint
 from sequence_models.layers import PositionFeedForward, DoubleEmbedding
 from sequence_models.convolutional import ByteNetBlock
-<<<<<<< HEAD
-from sequence_models.constants import MSA_PAD, MASK
-from dms.constants import MSA_ALPHABET
-=======
-from sequence_models.constants import PROTEIN_ALPHABET, PAD, MASK, MSA_ALPHABET
->>>>>>> 768aaa4e
+from sequence_models.constants import MSA_PAD, MASK, MSA_ALPHABET
 from esm.modules import TransformerLayer, LearnedPositionalEmbedding, RobertaLMHead, ESM1bLayerNorm, AxialTransformerLayer
 
 class PositionalEncoding(nn.Module):
@@ -170,11 +165,7 @@
    """
 
     def __init__(self, d_model, d_hidden, n_layers, n_heads, use_ckpt=False, n_tokens=len(MSA_ALPHABET),
-<<<<<<< HEAD
                  padding_idx=MSA_ALPHABET.index(MSA_PAD), mask_idx=MSA_ALPHABET.index(MASK),
-=======
-                 padding_idx=MSA_ALPHABET.index(PAD), mask_idx=MSA_ALPHABET.index(MASK),
->>>>>>> 768aaa4e
                  max_positions=1024, timesteps=None):
         super(MSATransformerTime, self).__init__()
 
