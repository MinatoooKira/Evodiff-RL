--- conflicted
+++ resolved
@@ -249,11 +249,7 @@
 
     def undo_one_hot(self, x_onehot):
         "one hot -> seq"
-<<<<<<< HEAD
         tokenized = [np.where(r==1)[0] for r in x_onehot]
-        return tokenized
-=======
-        tokenized = [np.where(r==1)[0] for r in x_onehot] # TODO may need to fix now that using torch nn have not double checked
         return tokenized
 
 def parse_txt(fasta_file):
@@ -371,4 +367,3 @@
 def download_generated_sequences(model_name):
     sequence_list = "curl -O"
     return sequence_list
->>>>>>> 19b5a339
